--- conflicted
+++ resolved
@@ -140,7 +140,6 @@
         # the right order.
         self.assertEqual(
             [f.name for f in Restaurant._meta.fields],
-<<<<<<< HEAD
             ["id", "name", "address", "place_ptr", "place_ptr_id",
              "rating", "serves_hot_dogs", "serves_pizza", "chef",
              "chef_id"]
@@ -151,15 +150,6 @@
              "rating", "serves_hot_dogs", "serves_pizza", "chef",
              "chef_id", "restaurant_ptr", "restaurant_ptr_id",
              "serves_gnocchi"],
-=======
-            ["id", "name", "address", "place_ptr", "rating", "serves_hot_dogs",
-             "serves_pizza", "chef"]
-        )
-        self.assertEqual(
-            [f.name for f in ItalianRestaurant._meta.fields],
-            ["id", "name", "address", "place_ptr", "rating", "serves_hot_dogs",
-             "serves_pizza", "chef", "restaurant_ptr", "serves_gnocchi"],
->>>>>>> 57c82f90
         )
         self.assertEqual(Restaurant._meta.ordering, ["-rating"])
 
