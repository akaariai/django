import warnings
from django.conf import settings, UserSettingsHolder
from django.core import mail
from django.test.signals import template_rendered, setting_changed
from django.template import Template, loader, TemplateDoesNotExist
from django.template.loaders import cached
from django.utils.translation import deactivate
from django.utils.functional import wraps
from django.utils import six


__all__ = (
    'Approximate', 'ContextList',  'get_runner', 'override_settings',
    'setup_test_environment', 'teardown_test_environment',
)

RESTORE_LOADERS_ATTR = '_original_template_source_loaders'


class Approximate(object):
    def __init__(self, val, places=7):
        self.val = val
        self.places = places

    def __repr__(self):
        return repr(self.val)

    def __eq__(self, other):
        if self.val == other:
            return True
        return round(abs(self.val - other), self.places) == 0


class ContextList(list):
    """A wrapper that provides direct key access to context items contained
    in a list of context objects.
    """
    def __getitem__(self, key):
        if isinstance(key, six.string_types):
            for subcontext in self:
                if key in subcontext:
                    return subcontext[key]
            raise KeyError(key)
        else:
            return super(ContextList, self).__getitem__(key)

    def __contains__(self, key):
        try:
            self[key]
        except KeyError:
            return False
        return True


def instrumented_test_render(self, context):
    """
    An instrumented Template render method, providing a signal
    that can be intercepted by the test system Client
    """
    template_rendered.send(sender=self, template=self, context=context)
    return self.nodelist.render(context)


def setup_test_environment():
    """Perform any global pre-test setup. This involves:

        - Installing the instrumented test renderer
        - Set the email backend to the locmem email backend.
        - Setting the active locale to match the LANGUAGE_CODE setting.
    """
    Template.original_render = Template._render
    Template._render = instrumented_test_render

    mail.original_email_backend = settings.EMAIL_BACKEND
    settings.EMAIL_BACKEND = 'django.core.mail.backends.locmem.EmailBackend'

    mail.outbox = []

    deactivate()


def teardown_test_environment():
    """Perform any global post-test teardown. This involves:

        - Restoring the original test renderer
        - Restoring the email sending functions

    """
    Template._render = Template.original_render
    del Template.original_render

    settings.EMAIL_BACKEND = mail.original_email_backend
    del mail.original_email_backend

    del mail.outbox


def get_warnings_state():
    """
    Returns an object containing the state of the warnings module
    """
    # There is no public interface for doing this, but this implementation of
    # get_warnings_state and restore_warnings_state appears to work on Python
    # 2.4 to 2.7.
    return warnings.filters[:]


def restore_warnings_state(state):
    """
    Restores the state of the warnings module when passed an object that was
    returned by get_warnings_state()
    """
    warnings.filters = state[:]


def get_runner(settings, test_runner_class=None):
    if not test_runner_class:
        test_runner_class = settings.TEST_RUNNER

    test_path = test_runner_class.split('.')
    # Allow for Python 2.5 relative paths
    if len(test_path) > 1:
        test_module_name = '.'.join(test_path[:-1])
    else:
        test_module_name = '.'
    test_module = __import__(test_module_name, {}, {}, test_path[-1])
    test_runner = getattr(test_module, test_path[-1])
    return test_runner


def setup_test_template_loader(templates_dict, use_cached_loader=False):
    """
    Changes Django to only find templates from within a dictionary (where each
    key is the template name and each value is the corresponding template
    content to return).

    Use meth:`restore_template_loaders` to restore the original loaders.
    """
    if hasattr(loader, RESTORE_LOADERS_ATTR):
        raise Exception("loader.%s already exists" % RESTORE_LOADERS_ATTR)

    def test_template_loader(template_name, template_dirs=None):
        "A custom template loader that loads templates from a dictionary."
        try:
            return (templates_dict[template_name], "test:%s" % template_name)
        except KeyError:
            raise TemplateDoesNotExist(template_name)

    if use_cached_loader:
        template_loader = cached.Loader(('test_template_loader',))
        template_loader._cached_loaders = (test_template_loader,)
    else:
        template_loader = test_template_loader

    setattr(loader, RESTORE_LOADERS_ATTR, loader.template_source_loaders)
    loader.template_source_loaders = (template_loader,)
    return template_loader


def restore_template_loaders():
    """
    Restores the original template loaders after
    :meth:`setup_test_template_loader` has been run.
    """
    loader.template_source_loaders = getattr(loader, RESTORE_LOADERS_ATTR)
    delattr(loader, RESTORE_LOADERS_ATTR)


class override_settings(object):
    """
    Acts as either a decorator, or a context manager. If it's a decorator it
    takes a function and returns a wrapped function. If it's a contextmanager
    it's used with the ``with`` statement. In either event entering/exiting
    are called before and after, respectively, the function/block is executed.
    """
    def __init__(self, **kwargs):
        self.options = kwargs
        self.wrapped = settings._wrapped

    def __enter__(self):
        self.enable()

    def __exit__(self, exc_type, exc_value, traceback):
        self.disable()

    def __call__(self, test_func):
        from django.test import TransactionTestCase
        if isinstance(test_func, type) and issubclass(test_func, TransactionTestCase):
            original_pre_setup = test_func._pre_setup
            original_post_teardown = test_func._post_teardown

            def _pre_setup(innerself):
                self.enable()
                original_pre_setup(innerself)

            def _post_teardown(innerself):
                original_post_teardown(innerself)
                self.disable()
            test_func._pre_setup = _pre_setup
            test_func._post_teardown = _post_teardown
            return test_func
        else:
            @wraps(test_func)
            def inner(*args, **kwargs):
                with self:
                    return test_func(*args, **kwargs)
        return inner

    def enable(self):
        override = UserSettingsHolder(settings._wrapped)
        for key, new_value in self.options.items():
            setattr(override, key, new_value)
        settings._wrapped = override
        for key, new_value in self.options.items():
            setting_changed.send(sender=settings._wrapped.__class__,
                                 setting=key, value=new_value)

    def disable(self):
        settings._wrapped = self.wrapped
        for key in self.options:
            new_value = getattr(settings, key, None)
            setting_changed.send(sender=settings._wrapped.__class__,
<<<<<<< HEAD
                                 setting=key, value=new_value)
=======
                                 setting=key, value=new_value)

def str_prefix(s):
    return s % {'_': '' if six.PY3 else 'u'}
>>>>>>> 26e0ba07
<|MERGE_RESOLUTION|>--- conflicted
+++ resolved
@@ -220,11 +220,8 @@
         for key in self.options:
             new_value = getattr(settings, key, None)
             setting_changed.send(sender=settings._wrapped.__class__,
-<<<<<<< HEAD
                                  setting=key, value=new_value)
-=======
-                                 setting=key, value=new_value)
+
 
 def str_prefix(s):
-    return s % {'_': '' if six.PY3 else 'u'}
->>>>>>> 26e0ba07
+    return s % {'_': '' if six.PY3 else 'u'}