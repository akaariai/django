--- conflicted
+++ resolved
@@ -354,12 +354,8 @@
                     cache.append((field, model))
                 else:
                     cache.append((field, parent))
-<<<<<<< HEAD
-        cache.extend([(f, None) for f in self.local_fields])
-        cache.extend([(f, None) for f in self.local_private_fields])
-=======
         cache.extend((f, None) for f in self.local_fields)
->>>>>>> 9d12f68a
+        cache.extend((f, None) for f in self.local_private_fields)
         self._field_cache = tuple(cache)
         self._field_name_cache = [x for x, _ in cache]
 
