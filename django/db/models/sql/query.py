--- conflicted
+++ resolved
@@ -1028,13 +1028,8 @@
         # Add the aggregate to the query
         aggregate.add_to_query(self, alias, col=col, source=source, is_summary=is_summary)
 
-<<<<<<< HEAD
-    def add_filter(self, filter_expr, connector=AND, negate=False, trim=False,
+    def add_filter(self, filter_expr, connector=AND, negate=False,
             can_reuse=None, force_having=False):
-=======
-    def add_filter(self, filter_expr, connector=AND, negate=False,
-            can_reuse=None, process_extras=True, force_having=False):
->>>>>>> 01e77713
         """
         Add a single filter to the query. The 'filter_expr' is a pair:
         (filter_string, value). E.g. ('name__contains', 'fred')
